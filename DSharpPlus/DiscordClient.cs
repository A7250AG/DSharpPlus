﻿using System;
using System.Collections.Generic;
using System.Collections.ObjectModel;
using System.IO;
using System.Linq;
using System.Reflection;
using System.Text;
using System.Threading;
using System.Threading.Tasks;
using DSharpPlus.Net.Abstractions;
using DSharpPlus.Objects.Transport;
using DSharpPlus.Web;
using Newtonsoft.Json;
using Newtonsoft.Json.Linq;

namespace DSharpPlus
{
    /// <summary>
    /// A Discord api wrapper
    /// </summary>
    public class DiscordClient : IDisposable
    {
        #region Events
        /// <summary>
        /// Triggered whenever an error occurs within an event handler.
        /// </summary>
        public event AsyncEventHandler<ClientErrorEventArgs> ClientError
        {
            add { this._client_error.Register(value); }
            remove { this._client_error.Unregister(value); }
        }
        private AsyncEvent<ClientErrorEventArgs> _client_error;

        /// <summary>
        /// Triggered whenever a WebSocket error occurs within the client.
        /// </summary>
        public event AsyncEventHandler<SocketErrorEventArgs> SocketError
        {
            add { this._socket_error.Register(value); }
            remove { this._socket_error.Unregister(value); }
        }
        private AsyncEvent<SocketErrorEventArgs> _socket_error;

        /// <summary>
        /// Triggered whenever WebSocket connection is established.
        /// </summary>
        public event AsyncEventHandler SocketOpened
        {
            add { this._socket_opened.Register(value); }
            remove { this._socket_opened.Unregister(value); }
        }
        private AsyncEvent _socket_opened;

        /// <summary>
        /// Triggered whenever WebSocket connection is terminated.
        /// </summary>
        public event AsyncEventHandler<SocketDisconnectEventArgs> SocketClosed
        {
            add { this._socket_closed.Register(value); }
            remove { this._socket_closed.Unregister(value); }
        }
        private AsyncEvent<SocketDisconnectEventArgs> _socket_closed;

        /// <summary>
        /// The ready event is dispatched when a client completed the initial handshake.
        /// </summary>
        public event AsyncEventHandler<ReadyEventArgs> Ready
        {
            add { this._ready.Register(value); }
            remove { this._ready.Unregister(value); }
        }
        private AsyncEvent<ReadyEventArgs> _ready;

        /// <summary>
        /// Sent when a new channel is created.
        /// </summary>
        public event AsyncEventHandler<ChannelCreateEventArgs> ChannelCreated
        {
            add { this._channel_created.Register(value); }
            remove { this._channel_created.Unregister(value); }
        }
        private AsyncEvent<ChannelCreateEventArgs> _channel_created;

        /// <summary>
        /// Sent when a new dm channel is created.
        /// </summary>
        public event AsyncEventHandler<DmChannelCreateEventArgs> DmChannelCreated
        {
            add { this._dm_channel_created.Register(value); }
            remove { this._dm_channel_created.Unregister(value); }
        }
        private AsyncEvent<DmChannelCreateEventArgs> _dm_channel_created;

        /// <summary>
        /// Sent when a channel is updated.
        /// </summary>
        public event AsyncEventHandler<ChannelUpdateEventArgs> ChannelUpdated
        {
            add { this._channel_updated.Register(value); }
            remove { this._channel_updated.Unregister(value); }
        }
        private AsyncEvent<ChannelUpdateEventArgs> _channel_updated;

        /// <summary>
        /// Sent when a channel is deleted
        /// </summary>
        public event AsyncEventHandler<ChannelDeleteEventArgs> ChannelDeleted
        {
            add { this._channel_deleted.Register(value); }
            remove { this._channel_deleted.Unregister(value); }
        }
        private AsyncEvent<ChannelDeleteEventArgs> _channel_deleted;

        /// <summary>
        /// Sent when a dm channel is deleted
        /// </summary>
        public event AsyncEventHandler<DmChannelDeleteEventArgs> DmChannelDeleted
        {
            add { this._dm_channel_deleted.Register(value); }
            remove { this._dm_channel_deleted.Unregister(value); }
        }
        private AsyncEvent<DmChannelDeleteEventArgs> _dm_channel_deleted;

        /// <summary>
        /// Triggered whenever a channel's pinned message list is updated.
        /// </summary>
        public event AsyncEventHandler<ChannelPinsUpdateEventArgs> ChannelPinsUpdated
        {
            add { this._channel_pins_updated.Register(value); }
            remove { this._channel_pins_updated.Unregister(value); }
        }
        private AsyncEvent<ChannelPinsUpdateEventArgs> _channel_pins_updated;

        /// <summary>
        /// Sent when the user joins a new guild.
        /// </summary>
        public event AsyncEventHandler<GuildCreateEventArgs> GuildCreated
        {
            add { this._guild_created.Register(value); }
            remove { this._guild_created.Unregister(value); }
        }
        private AsyncEvent<GuildCreateEventArgs> _guild_created;

        /// <summary>
        /// Sent when a guild is becoming available.
        /// </summary>
        public event AsyncEventHandler<GuildCreateEventArgs> GuildAvailable
        {
            add { this._guild_available.Register(value); }
            remove { this._guild_available.Unregister(value); }
        }
        private AsyncEvent<GuildCreateEventArgs> _guild_available;

        /// <summary>
        /// Sent when a guild is updated.
        /// </summary>
        public event AsyncEventHandler<GuildUpdateEventArgs> GuildUpdated
        {
            add { this._guild_updated.Register(value); }
            remove { this._guild_updated.Unregister(value); }
        }
        private AsyncEvent<GuildUpdateEventArgs> _guild_updated;

        /// <summary>
        /// Sent when the user leaves or is removed from a guild.
        /// </summary>
        public event AsyncEventHandler<GuildDeleteEventArgs> GuildDeleted
        {
            add { this._guild_deleted.Register(value); }
            remove { this._guild_deleted.Unregister(value); }
        }
        private AsyncEvent<GuildDeleteEventArgs> _guild_deleted;

        /// <summary>
        /// Sent when a guild becomes unavailable.
        /// </summary>
        public event AsyncEventHandler<GuildDeleteEventArgs> GuildUnavailable
        {
            add { this._guild_unavailable.Register(value); }
            remove { this._guild_unavailable.Unregister(value); }
        }
        private AsyncEvent<GuildDeleteEventArgs> _guild_unavailable;

        /// <summary>
        /// Sent when a message is created.
        /// </summary>
        public event AsyncEventHandler<MessageCreateEventArgs> MessageCreated
        {
            add { this._message_created.Register(value); }
            remove { this._message_created.Unregister(value); }
        }
        private AsyncEvent<MessageCreateEventArgs> _message_created;

        /// <summary>
        /// Sent when a presence has been updated.
        /// </summary>
        public event AsyncEventHandler<PresenceUpdateEventArgs> PresenceUpdate
        {
            add { this._presence_update.Register(value); }
            remove { this._presence_update.Unregister(value); }
        }
        private AsyncEvent<PresenceUpdateEventArgs> _presence_update;

        /// <summary>
        /// Sent when a guild ban gets added
        /// </summary>
        public event AsyncEventHandler<GuildBanAddEventArgs> GuildBanAdd
        {
            add { this._guild_ban_add.Register(value); }
            remove { this._guild_ban_add.Unregister(value); }
        }
        private AsyncEvent<GuildBanAddEventArgs> _guild_ban_add;

        /// <summary>
        /// Sent when a guild ban gets removed
        /// </summary>
        public event AsyncEventHandler<GuildBanRemoveEventArgs> GuildBanRemove
        {
            add { this._guild_ban_remove.Register(value); }
            remove { this._guild_ban_remove.Unregister(value); }
        }
        private AsyncEvent<GuildBanRemoveEventArgs> _guild_ban_remove;

        /// <summary>
        /// Sent when a guilds emojis get updated
        /// </summary>
        public event AsyncEventHandler<GuildEmojisUpdateEventArgs> GuildEmojisUpdate
        {
            add { this._guild_emojis_update.Register(value); }
            remove { this._guild_emojis_update.Unregister(value); }
        }
        private AsyncEvent<GuildEmojisUpdateEventArgs> _guild_emojis_update;

        /// <summary>
        /// Sent when a guild integration is updated.
        /// </summary>
        public event AsyncEventHandler<GuildIntegrationsUpdateEventArgs> GuildIntegrationsUpdate
        {
            add { this._guild_integrations_update.Register(value); }
            remove { this._guild_integrations_update.Unregister(value); }
        }
        private AsyncEvent<GuildIntegrationsUpdateEventArgs> _guild_integrations_update;

        /// <summary>
        /// Sent when a new user joins a guild.
        /// </summary>
        public event AsyncEventHandler<GuildMemberAddEventArgs> GuildMemberAdd
        {
            add { this._guild_member_add.Register(value); }
            remove { this._guild_member_add.Unregister(value); }
        }
        private AsyncEvent<GuildMemberAddEventArgs> _guild_member_add;

        /// <summary>
        /// Sent when a user is removed from a guild (leave/kick/ban).
        /// </summary>
        public event AsyncEventHandler<GuildMemberRemoveEventArgs> GuildMemberRemove
        {
            add { this._guild_member_remove.Register(value); }
            remove { this._guild_member_remove.Unregister(value); }
        }
        private AsyncEvent<GuildMemberRemoveEventArgs> _guild_member_remove;

        /// <summary>
        /// Sent when a guild member is updated.
        /// </summary>
        public event AsyncEventHandler<GuildMemberUpdateEventArgs> GuildMemberUpdate
        {
            add { this._guild_member_update.Register(value); }
            remove { this._guild_member_update.Unregister(value); }
        }
        private AsyncEvent<GuildMemberUpdateEventArgs> _guild_member_update;

        /// <summary>
        /// Sent when a guild role is created.
        /// </summary>
        public event AsyncEventHandler<GuildRoleCreateEventArgs> GuildRoleCreate
        {
            add { this._guild_role_create.Register(value); }
            remove { this._guild_role_create.Unregister(value); }
        }
        private AsyncEvent<GuildRoleCreateEventArgs> _guild_role_create;

        /// <summary>
        /// Sent when a guild role is updated.
        /// </summary>
        public event AsyncEventHandler<GuildRoleUpdateEventArgs> GuildRoleUpdate
        {
            add { this._guild_role_update.Register(value); }
            remove { this._guild_role_update.Unregister(value); }
        }
        private AsyncEvent<GuildRoleUpdateEventArgs> _guild_role_update;

        /// <summary>
        /// Sent when a guild role is updated.
        /// </summary>
        public event AsyncEventHandler<GuildRoleDeleteEventArgs> GuildRoleDelete
        {
            add { this._guild_role_delete.Register(value); }
            remove { this._guild_role_delete.Unregister(value); }
        }
        private AsyncEvent<GuildRoleDeleteEventArgs> _guild_role_delete;

        /// <summary>
        /// Sent when a message is updated.
        /// </summary>
        public event AsyncEventHandler<MessageUpdateEventArgs> MessageUpdate
        {
            add { this._message_update.Register(value); }
            remove { this._message_update.Unregister(value); }
        }
        private AsyncEvent<MessageUpdateEventArgs> _message_update;

        /// <summary>
        /// Sent when a message is deleted.
        /// </summary>
        public event AsyncEventHandler<MessageDeleteEventArgs> MessageDelete
        {
            add { this._message_delete.Register(value); }
            remove { this._message_delete.Unregister(value); }
        }
        private AsyncEvent<MessageDeleteEventArgs> _message_delete;

        /// <summary>
        /// Sent when multiple messages are deleted at once.
        /// </summary>
        public event AsyncEventHandler<MessageBulkDeleteEventArgs> MessageBulkDelete
        {
            add { this._message_bulk_delete.Register(value); }
            remove { this._message_bulk_delete.Unregister(value); }
        }
        private AsyncEvent<MessageBulkDeleteEventArgs> _message_bulk_delete;

        /// <summary>
        /// Sent when a user starts typing in a channel.
        /// </summary>
        public event AsyncEventHandler<TypingStartEventArgs> TypingStart
        {
            add { this._typing_start.Register(value); }
            remove { this._typing_start.Unregister(value); }
        }
        private AsyncEvent<TypingStartEventArgs> _typing_start;

        /// <summary>
        /// Sent when the current user updates their settings.
        /// </summary>
        public event AsyncEventHandler<UserSettingsUpdateEventArgs> UserSettingsUpdate
        {
            add { this._user_settings_update.Register(value); }
            remove { this._user_settings_update.Unregister(value); }
        }
        private AsyncEvent<UserSettingsUpdateEventArgs> _user_settings_update;

        /// <summary>
        /// Sent when properties about the user change.
        /// </summary>
        public event AsyncEventHandler<UserUpdateEventArgs> UserUpdate
        {
            add { this._user_update.Register(value); }
            remove { this._user_update.Unregister(value); }
        }
        private AsyncEvent<UserUpdateEventArgs> _user_update;

        /// <summary>
        /// Sent when someone joins/leaves/moves voice channels.
        /// </summary>
        public event AsyncEventHandler<VoiceStateUpdateEventArgs> VoiceStateUpdate
        {
            add { this._voice_state_update.Register(value); }
            remove { this._voice_state_update.Unregister(value); }
        }
        private AsyncEvent<VoiceStateUpdateEventArgs> _voice_state_update;

        /// <summary>
        /// Sent when a guild's voice server is updated.
        /// </summary>
        public event AsyncEventHandler<VoiceServerUpdateEventArgs> VoiceServerUpdate
        {
            add { this._voice_server_update.Register(value); }
            remove { this._voice_server_update.Unregister(value); }
        }
        private AsyncEvent<VoiceServerUpdateEventArgs> _voice_server_update;

        /// <summary>
        /// Sent in response to Gateway Request Guild Members.
        /// </summary>
        public event AsyncEventHandler<GuildMembersChunkEventArgs> GuildMembersChunk
        {
            add { this._guild_members_chunk.Register(value); }
            remove { this._guild_members_chunk.Unregister(value); }
        }
        private AsyncEvent<GuildMembersChunkEventArgs> _guild_members_chunk;

        /// <summary>
        /// Sent when an unknown event gets received.
        /// </summary>
        public event AsyncEventHandler<UnknownEventArgs> UnknownEvent
        {
            add { this._unknown_event.Register(value); }
            remove { this._unknown_event.Unregister(value); }
        }
        private AsyncEvent<UnknownEventArgs> _unknown_event;

        /// <summary>
        /// Sent when a reaction gets added to a message.
        /// </summary>
        public event AsyncEventHandler<MessageReactionAddEventArgs> MessageReactionAdd
        {
            add { this._message_reaction_add.Register(value); }
            remove { this._message_reaction_add.Unregister(value); }
        }
        private AsyncEvent<MessageReactionAddEventArgs> _message_reaction_add;

        /// <summary>
        /// Sent when a reaction gets removed from a message.
        /// </summary>
        public event AsyncEventHandler<MessageReactionRemoveEventArgs> MessageReactionRemove
        {
            add { this._message_reaction_remove.Register(value); }
            remove { this._message_reaction_remove.Unregister(value); }
        }
        private AsyncEvent<MessageReactionRemoveEventArgs> _message_reaction_remove;

        /// <summary>
        /// Sent when all reactions get removed from a message.
        /// </summary>
        public event AsyncEventHandler<MessageReactionRemoveAllEventArgs> MessageReactionRemoveAll
        {
            add { this._message_reaction_remove_all.Register(value); }
            remove { this._message_reaction_remove_all.Unregister(value); }
        }
        private AsyncEvent<MessageReactionRemoveAllEventArgs> _message_reaction_remove_all;

        /// <summary>
        /// Triggered whenever webhooks update.
        /// </summary>
        public event AsyncEventHandler<WebhooksUpdateEventArgs> WebhooksUpdate
        {
            add { this._webhooks_update.Register(value); }
            remove { this._webhooks_update.Unregister(value); }
        }
        private AsyncEvent<WebhooksUpdateEventArgs> _webhooks_update;

        /// <summary>
        /// Triggered on received heartbeat ACK.
        /// </summary>
        public event AsyncEventHandler<HeartBeatEventArgs> Heartbeated
        {
            add { this._heartbeated.Register(value); }
            remove { this._heartbeated.Unregister(value); }
        }
        private AsyncEvent<HeartBeatEventArgs> _heartbeated;

        internal void EventErrorHandler(string evname, Exception ex)
        {
            this.DebugLogger.LogMessage(LogLevel.Error, "DSharpPlus", $"An {ex.GetType()} occured in {evname}.", DateTime.Now);
            this._client_error.InvokeAsync(new ClientErrorEventArgs(this) { EventName = evname, Exception = ex }).GetAwaiter().GetResult();
        }

        private void Goof(string evname, Exception ex)
        {
            this.DebugLogger.LogMessage(LogLevel.Critical, "DSharpPlus", $"An {ex.GetType()} occured in the exception handler.", DateTime.Now);
        }
        #endregion

        #region Internal Variables
        internal CancellationTokenSource _cancel_token_source;
        internal CancellationToken _cancel_token;

        internal DiscordConfig config;

        internal List<IModule> _modules = new List<IModule>();

        internal BaseWebSocketClient _websocket_client;
        internal DiscordRestClient _rest_client;
        internal long _sequence = 0;
        internal string _session_token = "";
        internal string _session_id = "";
        internal int _heartbeat_interval;
        internal Task _heartbeat_task;
        internal DateTime _last_heartbeat;
        internal bool _waiting_for_ack = false;
        internal static UTF8Encoding UTF8 = new UTF8Encoding(false);
        #endregion

        #region Public Variables
        internal DebugLogger _debugLogger;
        /// <summary>
        /// 
        /// </summary>
        public DebugLogger DebugLogger => _debugLogger;

        internal int _gateway_version;
        /// <summary>
        /// Gateway protocol version
        /// </summary>
        public int GatewayVersion => _gateway_version;

        internal string _gatewayUrl = "";
        /// <summary>
        /// Gateway url
        /// </summary>
        public string GatewayUrl => _gatewayUrl;

        internal int _shardCount = 1;
        /// <summary>
        /// Gets the total number of shards the bot is connected to.
        /// </summary>
        public int ShardCount => this.config.ShardCount;

        /// <summary>
        /// Gets the currently connected shard ID.
        /// </summary>
        public int ShardId => this.config.ShardId;

        internal DiscordUser _current_user;
        /// <summary>
        /// Gets the current user.
        /// </summary>
        public DiscordUser CurrentUser => this._current_user;

        internal DiscordApplication _current_application;
        /// <summary>
        /// Gets the current application.
        /// </summary>
        public DiscordApplication CurrentApplication => this._current_application;

        /// <summary>
        /// List of DM Channels
        /// </summary>
        public IReadOnlyList<DiscordDmChannel> PrivateChannels => this._private_channels_lazy.Value;
        internal List<DiscordDmChannel> _private_channels = new List<DiscordDmChannel>();
        private Lazy<IReadOnlyList<DiscordDmChannel>> _private_channels_lazy;

        /// <summary>
        /// List of Guilds
        /// </summary>
        public IReadOnlyDictionary<ulong, DiscordGuild> Guilds => this._guilds_lazy.Value;
        internal Dictionary<ulong, DiscordGuild> _guilds = new Dictionary<ulong, DiscordGuild>();
        private Lazy<IReadOnlyDictionary<ulong, DiscordGuild>> _guilds_lazy;

        /// <summary>
        /// Gets the WS latency for this client.
        /// </summary>
        public int Ping { get; internal set; }

        public IReadOnlyDictionary<ulong, DiscordPresence> Presences => this._presences_lazy.Value;
        internal Dictionary<ulong, DiscordPresence> _presences = new Dictionary<ulong, DiscordPresence>();
        private Lazy<IReadOnlyDictionary<ulong, DiscordPresence>> _presences_lazy;
        #endregion

        #region Connection semaphore
        private static SemaphoreSlim ConnectionSemaphore => _semaphore_init.Value;
        private static Lazy<SemaphoreSlim> _semaphore_init = new Lazy<SemaphoreSlim>(() => new SemaphoreSlim(1, 1));
        #endregion

        /// <summary>
        /// Initializes a new instance of DiscordClient
        /// </summary>
        /// <param name="config">Overwrites the default config</param>
        public DiscordClient(DiscordConfig config)
        {
            this.config = config;

            InternalSetup();
        }

        /// <summary>
        /// Sets the WebSocket client implementation.
        /// </summary>
        /// <typeparam name="T">Type of the WebSocket client to use.</typeparam>
        public void SetWebSocketClient<T>() where T : BaseWebSocketClient, new()
        {
            BaseWebSocketClient.ClientType = typeof(T);
        }

        /// <summary>
        /// Sets the UDP client implementation.
        /// </summary>
        /// <typeparam name="T">Type of the UDP client to use.</typeparam>
        public void SetUdpClient<T>() where T : BaseUdpClient, new()
        {
            BaseUdpClient.ClientType = typeof(T);
        }

        internal void InternalSetup()
        {
            this._client_error = new AsyncEvent<ClientErrorEventArgs>(this.Goof, "CLIENT_ERROR");
            this._socket_error = new AsyncEvent<SocketErrorEventArgs>(this.Goof, "SOCKET_ERROR");
            this._socket_opened = new AsyncEvent(this.EventErrorHandler, "SOCKET_OPENED");
            this._socket_closed = new AsyncEvent<SocketDisconnectEventArgs>(this.EventErrorHandler, "SOCKET_CLOSED");
            this._ready = new AsyncEvent<ReadyEventArgs>(this.EventErrorHandler, "READY");
            this._channel_created = new AsyncEvent<ChannelCreateEventArgs>(this.EventErrorHandler, "CHANNEL_CREATED");
            this._dm_channel_created = new AsyncEvent<DmChannelCreateEventArgs>(this.EventErrorHandler, "DM_CHANNEL_CREATED");
            this._channel_updated = new AsyncEvent<ChannelUpdateEventArgs>(this.EventErrorHandler, "CHANNEL_UPDATED");
            this._channel_deleted = new AsyncEvent<ChannelDeleteEventArgs>(this.EventErrorHandler, "CHANNEL_DELETED");
            this._dm_channel_deleted = new AsyncEvent<DmChannelDeleteEventArgs>(this.EventErrorHandler, "DM_CHANNEL_DELETED");
            this._channel_pins_updated = new AsyncEvent<ChannelPinsUpdateEventArgs>(this.EventErrorHandler, "CHANNEL_PINS_UPDATE");
            this._guild_created = new AsyncEvent<GuildCreateEventArgs>(this.EventErrorHandler, "GUILD_CREATED");
            this._guild_available = new AsyncEvent<GuildCreateEventArgs>(this.EventErrorHandler, "GUILD_AVAILABLE");
            this._guild_updated = new AsyncEvent<GuildUpdateEventArgs>(this.EventErrorHandler, "GUILD_UPDATED");
            this._guild_deleted = new AsyncEvent<GuildDeleteEventArgs>(this.EventErrorHandler, "GUILD_DELETED");
            this._guild_unavailable = new AsyncEvent<GuildDeleteEventArgs>(this.EventErrorHandler, "GUILD_UNAVAILABLE");
            this._message_created = new AsyncEvent<MessageCreateEventArgs>(this.EventErrorHandler, "MESSAGE_CREATED");
            this._presence_update = new AsyncEvent<PresenceUpdateEventArgs>(this.EventErrorHandler, "PRESENCE_UPDATE");
            this._guild_ban_add = new AsyncEvent<GuildBanAddEventArgs>(this.EventErrorHandler, "GUILD_BAN_ADD");
            this._guild_ban_remove = new AsyncEvent<GuildBanRemoveEventArgs>(this.EventErrorHandler, "GUILD_BAN_REMOVE");
            this._guild_emojis_update = new AsyncEvent<GuildEmojisUpdateEventArgs>(this.EventErrorHandler, "GUILD_EMOJI_UPDATE");
            this._guild_integrations_update = new AsyncEvent<GuildIntegrationsUpdateEventArgs>(this.EventErrorHandler, "GUILD_INTEGRATIONS_UPDATE");
            this._guild_member_add = new AsyncEvent<GuildMemberAddEventArgs>(this.EventErrorHandler, "GUILD_MEMBER_ADD");
            this._guild_member_remove = new AsyncEvent<GuildMemberRemoveEventArgs>(this.EventErrorHandler, "GUILD_MEMBER_REMOVE");
            this._guild_member_update = new AsyncEvent<GuildMemberUpdateEventArgs>(this.EventErrorHandler, "GUILD_MEMBER_UPDATE");
            this._guild_role_create = new AsyncEvent<GuildRoleCreateEventArgs>(this.EventErrorHandler, "GUILD_ROLE_CREATE");
            this._guild_role_update = new AsyncEvent<GuildRoleUpdateEventArgs>(this.EventErrorHandler, "GUILD_ROLE_UPDATE");
            this._guild_role_delete = new AsyncEvent<GuildRoleDeleteEventArgs>(this.EventErrorHandler, "GUILD_ROLE_DELETE");
            this._message_update = new AsyncEvent<MessageUpdateEventArgs>(this.EventErrorHandler, "MESSAGE_UPDATE");
            this._message_delete = new AsyncEvent<MessageDeleteEventArgs>(this.EventErrorHandler, "MESSAGE_DELETE");
            this._message_bulk_delete = new AsyncEvent<MessageBulkDeleteEventArgs>(this.EventErrorHandler, "MESSAGE_BULK_DELETE");
            this._typing_start = new AsyncEvent<TypingStartEventArgs>(this.EventErrorHandler, "TYPING_START");
            this._user_settings_update = new AsyncEvent<UserSettingsUpdateEventArgs>(this.EventErrorHandler, "USER_SETTINGS_UPDATE");
            this._user_update = new AsyncEvent<UserUpdateEventArgs>(this.EventErrorHandler, "USER_UPDATE");
            this._voice_state_update = new AsyncEvent<VoiceStateUpdateEventArgs>(this.EventErrorHandler, "VOICE_STATE_UPDATE");
            this._voice_server_update = new AsyncEvent<VoiceServerUpdateEventArgs>(this.EventErrorHandler, "VOICE_SERVER_UPDATE");
            this._guild_members_chunk = new AsyncEvent<GuildMembersChunkEventArgs>(this.EventErrorHandler, "GUILD_MEMBERS_CHUNK");
            this._unknown_event = new AsyncEvent<UnknownEventArgs>(this.EventErrorHandler, "UNKNOWN_EVENT");
            this._message_reaction_add = new AsyncEvent<MessageReactionAddEventArgs>(this.EventErrorHandler, "MESSAGE_REACTION_ADD");
            this._message_reaction_remove = new AsyncEvent<MessageReactionRemoveEventArgs>(this.EventErrorHandler, "MESSAGE_REACTION_REMOVE");
            this._message_reaction_remove_all = new AsyncEvent<MessageReactionRemoveAllEventArgs>(this.EventErrorHandler, "MESSAGE_REACTION_REMOVE_ALL");
            this._webhooks_update = new AsyncEvent<WebhooksUpdateEventArgs>(this.EventErrorHandler, "WEBHOOKS_UPDATE");
            this._heartbeated = new AsyncEvent<HeartBeatEventArgs>(this.EventErrorHandler, "HEART_BEATED");

            this._rest_client = new DiscordRestClient(this);
            this._debugLogger = new DebugLogger(this);

            this._private_channels = new List<DiscordDmChannel>();
            this._guilds = new Dictionary<ulong, DiscordGuild>();

            this._private_channels_lazy = new Lazy<IReadOnlyList<DiscordDmChannel>>(() => new ReadOnlyCollection<DiscordDmChannel>(this._private_channels));
            this._guilds_lazy = new Lazy<IReadOnlyDictionary<ulong, DiscordGuild>>(() => new ReadOnlyDictionary<ulong, DiscordGuild>(this._guilds));
            this._presences_lazy = new Lazy<IReadOnlyDictionary<ulong, DiscordPresence>>(() => new ReadOnlyDictionary<ulong, DiscordPresence>(this._presences));

            if (config.UseInternalLogHandler)
                DebugLogger.LogMessageReceived += (sender, e) => DebugLogger.LogHandler(sender, e);
        }

        /// <summary>
        /// Adds a new module to the module list
        /// </summary>
        /// <param name="module"></param>
        /// <returns></returns>
        public IModule AddModule(IModule module)
        {
            module.Setup(this);
            _modules.Add(module);
            return module;
        }

        /// <summary>
        /// Gets a module from the module list by type
        /// </summary>
        /// <typeparam name="T"></typeparam>
        /// <returns></returns>
        public T GetModule<T>() where T : class, IModule
        {
            return _modules.Find(x => x.GetType() == typeof(T)) as T;
        }

        /// <summary>
        /// Connects to the gateway
        /// </summary>
        /// <returns></returns>
        public async Task ConnectAsync()
        {
            var w = 1000;
            var i = 5;
            var s = false;

            while (i-- > 0)
            {
                try
                {
                    await this.InternalConnectAsync();
                    s = true;
                    break;
                }
                catch (Exception)
                {
                    await Task.Delay(w);
                    w *= 2;
                }
            }

            if (!s)
                throw new Exception("Could not connect to Discord.");
        }

        public Task ReconnectAsync(bool start_new_session = false)
        {
            if (start_new_session)
                _session_id = "";

            return _websocket_client.InternalDisconnectAsync(null);
        }

        internal Task InternalReconnectAsync() => ConnectAsync();

        internal async Task InternalConnectAsync()
        {
            var an = typeof(DiscordClient).GetTypeInfo().Assembly.GetName();
            this.DebugLogger.LogMessage(LogLevel.Info, "DSharpPlus", $"DSharpPlus, version {an.Version.ToString(3)}, booting", DateTime.Now);

            await ConnectionSemaphore.WaitAsync();
            await Task.Delay(6000);

            await InternalUpdateGatewayAsync();

            if (this._current_user == null)
                this._current_user = await this._rest_client.InternalGetCurrentUserAsync();

            if (this.config.TokenType != TokenType.User && this._current_application == null)
                this._current_application = await this.GetCurrentAppAsync();

            _websocket_client = BaseWebSocketClient.Create();

            _cancel_token_source = new CancellationTokenSource();
            _cancel_token = _cancel_token_source.Token;

            _websocket_client.OnConnect += () => this._socket_opened.InvokeAsync();
            _websocket_client.OnDisconnect += async e =>
            {
                _cancel_token_source.Cancel();

                _debugLogger.LogMessage(LogLevel.Debug, "Websocket", $"Connection closed", DateTime.Now);
                await this._socket_closed.InvokeAsync(new SocketDisconnectEventArgs(this) { CloseCode = e.CloseCode, CloseMessage = e.CloseMessage });

                if (config.AutoReconnect)
                {
                    DebugLogger.LogMessage(LogLevel.Critical, "Websocket", $"Socket connection terminated ({e.CloseCode}, '{e.CloseMessage}'). Reconnecting", DateTime.Now);
                    await ConnectAsync();
                }
            };
            _websocket_client.OnMessage += e => HandleSocketMessageAsync(e.Message);
            _websocket_client.OnError += e => this._socket_error.InvokeAsync(new SocketErrorEventArgs(this) { Exception = e.Exception });

            await _websocket_client.ConnectAsync(_gatewayUrl + $"?v={config.GatewayVersion}&encoding=json");
        }

        internal Task InternalUpdateGuildAsync(DiscordGuild guild)
        {
            if (Guilds[guild.Id] == null)
                this._guilds.Add(guild.Id, guild);
            else
                this._guilds[guild.Id] = guild;
            return Task.Delay(0);
        }

        internal async Task InternalUpdateGatewayAsync()
        {
            string url = Utils.GetApiBaseUri(this) + Endpoints.GATEWAY;
            var headers = Utils.GetBaseHeaders();
            if (config.TokenType == TokenType.Bot)
                url += Endpoints.BOT;

            WebRequest request = WebRequest.CreateRequest(this, url, HttpRequestMethod.GET, headers);
            WebResponse response = await this._rest_client.Rest.HandleRequestAsync(request);

            JObject jObj = JObject.Parse(response.Response);
            _gatewayUrl = jObj.Value<string>("url");
            if (jObj["shards"] != null)
                _shardCount = jObj.Value<int>("shards");
        }

        /// <summary>
        /// Disconnects from the gateway
        /// </summary>
        /// <returns></returns>
        public async Task<bool> DisconnectAsync()
        {
            config.AutoReconnect = false;
            await _websocket_client.InternalDisconnectAsync(null);
            return true;
        }

        #region Public Functions
        /// <summary>
        /// Gets a user
        /// </summary>
        /// <param name="user">userid or @me</param>
        /// <returns></returns>
        public Task<DiscordUser> GetUserAsync(string user) => this._rest_client.InternalGetUserAsync(user);

        /// <summary>
        /// Gets a user
        /// </summary>
        /// <param name="user">Id of the user</param>
        /// <returns></returns>
        public Task<DiscordUser> GetUserAsync(ulong user) => this._rest_client.InternalGetUserAsync(user);

        /// <summary>
        /// Deletes a channel
        /// </summary>
        /// <param name="channel"></param>
        /// <param name="reason">Reason for audit logs.</param>
        /// <returns></returns>
        public Task DeleteChannelAsync(DiscordChannel channel, string reason = null) => this._rest_client.InternalDeleteChannelAsync(channel.Id, reason);

        /// <summary>
        /// Gets a message
        /// </summary>
        /// <param name="channel"></param>
        /// <param name="message_id"></param>
        /// <returns></returns>
        public Task<DiscordMessage> GetMessageAsync(DiscordChannel channel, ulong message_id) => this._rest_client.InternalGetMessageAsync(channel.Id, message_id);

        /// <summary>
        /// Gets a channel
        /// </summary>
        /// <param name="id"></param>
        /// <returns></returns>
        public Task<DiscordChannel> GetChannelAsync(ulong id) => this._rest_client.InternalGetChannelAsync(id);

        /// <summary>
        /// Sends a message
        /// </summary>
        /// <param name="channel"></param>
        /// <param name="content"></param>
        /// <param name="tts"></param>
        /// <param name="embed"></param>
        /// <returns></returns>
        public Task<DiscordMessage> SendMessageAsync(DiscordChannel channel, string content, bool tts = false, DiscordEmbed embed = null) =>
            this._rest_client.InternalCreateMessageAsync(channel.Id, content, tts, embed);

        /// <summary>
        /// Creates a guild. Only for whitelisted bots
        /// </summary>
        /// <param name="name"></param>
        /// <param name="region"></param>
        /// <param name="icon"></param>
        /// <param name="icon_format"></param>
        /// <param name="verification_level"></param>
        /// <param name="default_message_notifications"></param>
        /// <returns></returns>
        public async Task<DiscordGuild> CreateGuildAsync(string name, string region = null, Stream icon = null, ImageFormat? icon_format = null, VerificationLevel? verification_level = null, DefaultMessageNotifications? default_message_notifications = null)
        {
            string iconb64 = null;
            if (icon != null)
            {
                if (icon_format == null)
                    throw new ArgumentNullException("When specifying new avatar, you must specify its format.");

                using (var ms = new MemoryStream((int)(icon.Length - icon.Position)))
                {
                    await icon.CopyToAsync(ms);
                    iconb64 = string.Concat("data:image/", icon_format.Value.ToString().ToLower(), ";base64,", Convert.ToBase64String(ms.ToArray()));
                }
            }

            return await this._rest_client.InternalCreateGuildAsync(name, region, iconb64, verification_level, default_message_notifications);
        }

        /// <summary>
        /// Gets a guild
        /// </summary>
        /// <param name="id"></param>
        /// <returns></returns>
        public Task<DiscordGuild> GetGuildAsync(ulong id) => this._rest_client.InternalGetGuildAsync(id);

        /// <summary>
        /// Deletes a guild
        /// </summary>
        /// <param name="guild"></param>
        /// <returns></returns>
        public Task DeleteGuildAsync(DiscordGuild guild) => this._rest_client.InternalDeleteGuildAsync(guild.Id);

        /// <summary>
        /// Gets an invite
        /// </summary>
        /// <param name="code"></param>
        /// <returns></returns>
        public Task<DiscordInvite> GetInviteByCodeAsync(string code) => this._rest_client.InternalGetInvite(code);

        /// <summary>
        /// Gets a list of connections
        /// </summary>
        /// <returns></returns>
        public Task<IReadOnlyCollection<DiscordConnection>> GetConnectionsAsync() => this._rest_client.InternalGetUsersConnectionsAsync();

        /// <summary>
        /// Gets a list of regions
        /// </summary>
        /// <returns></returns>
        public Task<IReadOnlyCollection<DiscordVoiceRegion>> ListRegionsAsync() => this._rest_client.InternalListVoiceRegionsAsync();

        /// <summary>
        /// Gets a webhook
        /// </summary>
        /// <param name="id"></param>
        /// <returns></returns>
        public Task<DiscordWebhook> GetWebhookAsync(ulong id) => this._rest_client.InternalGetWebhookAsync(id);

        /// <summary>
        /// Gets a webhook
        /// </summary>
        /// <param name="id"></param>
        /// <param name="token"></param>
        /// <returns></returns>
        public Task<DiscordWebhook> GetWebhookWithTokenAsync(ulong id, string token) => this._rest_client.InternalGetWebhookWithTokenAsync(id, token);

        /// <summary>
        /// Creates a dm
        /// </summary>
        /// <param name="user"></param>
        /// <returns></returns>
        public Task<DiscordDmChannel> CreateDmAsync(DiscordUser user) => this._rest_client.InternalCreateDmAsync(user.Id);

        /// <summary>
        /// Updates current user's status
        /// </summary>
        /// <param name="game">Game you're playing</param>
        /// <param name="user_status"></param>
        /// <param name="idle_since"></param>
        /// <param name="afk"></param>
        /// <returns></returns>
        public Task UpdateStatusAsync(Game game = null, UserStatus? user_status = null, long? idle_since = null, bool afk = false) => InternalUpdateStatusAsync(game, user_status, idle_since, afk);

        /// <summary>
        /// Gets the current API appication.
        /// </summary>
        /// <returns></returns>
        public Task<DiscordApplication> GetCurrentAppAsync() => this._rest_client.InternalGetCurrentApplicationInfoAsync();

        /// <summary>
        /// Edits current user.
        /// </summary>
        /// <param name="username">New username.</param>
        /// <param name="avatar">New avatar.</param>
        /// <param name="avatar_format">Image format of the passed avatar.</param>
        /// <returns></returns>
        public async Task<DiscordUser> EditCurrentUserAsync(string username = null, Stream avatar = null, ImageFormat? avatar_format = null)
        {
            string av64 = null;
            if (avatar != null)
            {
                if (avatar_format == null)
                    throw new ArgumentNullException("When specifying new avatar, you must specify its format.");

                using (var ms = new MemoryStream((int)(avatar.Length - avatar.Position)))
                {
                    await avatar.CopyToAsync(ms);
                    av64 = string.Concat("data:image/", avatar_format.Value.ToString().ToLower(), ";base64,", Convert.ToBase64String(ms.ToArray()));
                }
            }

            return await this._rest_client.InternalModifyCurrentUserAsync(username, av64);
        }
        #endregion

        #region Websocket
        internal async Task HandleSocketMessageAsync(string data)
        {
            var payload = JsonConvert.DeserializeObject<GatewayPayload>(data);
            switch (payload.OpCode)
            {
                case GatewayOpCode.Dispatch:
                    await HandleDispatchAsync(payload);
                    break;

                case GatewayOpCode.Heartbeat:
                    await OnHeartbeatAsync((long)payload.Data);
                    break;

                case GatewayOpCode.Reconnect:
                    await OnReconnectAsync();
                    break;

                case GatewayOpCode.InvalidSession:
                    await OnInvalidateSessionAsync((bool)payload.Data);
                    break;

                case GatewayOpCode.Hello:
                    await OnHelloAsync((payload.Data as JObject).ToObject<GatewayHello>());
                    break;

                case GatewayOpCode.HeartbeatAck:
                    await OnHeartbeatAckAsync();
                    break;

                default:
                    DebugLogger.LogMessage(LogLevel.Warning, "Websocket", $"Unknown OP-Code: {(int)payload.OpCode}\n{payload.Data}", DateTime.Now);
                    break;
            }
        }

        internal async Task HandleDispatchAsync(GatewayPayload payload)
        {
            var dat = payload.Data as JObject;

            var chn = null as DiscordChannel;
            var gid = 0ul;
            var cid = 0ul;
            var usr = null as DiscordUser;

            switch (payload.EventName.ToLower())
            {
                case "ready":
                    var glds = (JArray)dat["guilds"];
                    await OnReadyEventAsync(dat.ToObject<ReadyPayload>(), glds);
                    break;

                case "resumed":
                    await OnResumedAsync();
                    break;

                case "channel_create":
                    chn = dat.ToObject<DiscordChannel>();
                    await OnChannelCreateEventAsync(chn.IsPrivate ? dat.ToObject<DiscordDmChannel>() : chn);
                    break;

                case "channel_update":
                    await OnChannelUpdateEventAsync(dat.ToObject<DiscordChannel>());
                    break;

                case "channel_delete":
                    chn = dat.ToObject<DiscordChannel>();
                    await OnChannelDeleteEventAsync(chn.IsPrivate ? dat.ToObject<DiscordDmChannel>() : chn);
                    break;

                case "channel_pins_update":
                    cid = (ulong)dat["channel_id"];
                    await this.OnChannelPinsUpdate(this.InternalGetCachedChannel(cid), DateTimeOffset.Parse((string)dat["last_pin_timestamp"]));
                    break;

                case "guild_create":
                    await OnGuildCreateEventAsync(dat.ToObject<DiscordGuild>(), (JArray)dat["members"]);
                    break;

                case "guild_update":
                    await OnGuildUpdateEventAsync(dat.ToObject<DiscordGuild>(), (JArray)dat["members"]);
                    break;

                case "guild_delete":
                    await OnGuildDeleteEventAsync(dat.ToObject<DiscordGuild>(), (JArray)dat["members"]);
                    break;

                case "guild_sync":
                    gid = (ulong)dat["id"];
                    await this.OnGuildSyncEventAsync(this._guilds[gid], (bool)dat["large"], (JArray)dat["members"], dat["presences"].ToObject<IEnumerable<DiscordPresence>>());
                    break;

                case "guild_ban_add":
                    usr = dat.ToObject<DiscordUser>();
                    gid = (ulong)dat["guild_id"];
                    await OnGuildBanAddEventAsync(usr, this._guilds[gid]);
                    break;

                case "guild_ban_remove":
                    usr = dat.ToObject<DiscordUser>();
                    gid = (ulong)dat["guild_id"];
                    await OnGuildBanRemoveEventAsync(usr, this._guilds[gid]);
                    break;

                case "guild_emojis_update":
                    gid = (ulong)dat["guild_id"];
                    var ems = dat["emojis"].ToObject<IEnumerable<DiscordEmoji>>();
                    await OnGuildEmojisUpdateEventAsync(this._guilds[gid], ems);
                    break;

                case "guild_integrations_update":
                    gid = (ulong)dat["guild_id"];
                    await OnGuildIntegrationsUpdateEventAsync(this._guilds[gid]);
                    break;

                case "guild_member_add":
                    gid = (ulong)dat["guild_id"];
                    await OnGuildMemberAddEventAsync(dat.ToObject<TransportMember>(), this._guilds[gid]);
                    break;

                case "guild_member_remove":
                    gid = (ulong)dat["guild_id"];
                    if (!this._guilds.ContainsKey(gid))
                    { this.DebugLogger.LogMessage(LogLevel.Error, "DSharpPlus", $"Could not find {gid} in guild cache.", DateTime.Now); return; }
                    await OnGuildMemberRemoveEventAsync(dat["user"].ToObject<TransportUser>(), this._guilds[gid]);
                    break;

                case "guild_member_update":
                    gid = (ulong)dat["guild_id"];
                    await OnGuildMemberUpdateEventAsync(dat["user"].ToObject<TransportUser>(), this._guilds[gid], dat["roles"].ToObject<IEnumerable<ulong>>(), (string)dat["nick"]);
                    break;

                case "guild_member_chunk":
                    gid = (ulong)dat["guild_id"];
                    await OnGuildMembersChunkEventAsync(dat["members"].ToObject<IEnumerable<TransportMember>>(), this._guilds[gid]);
                    break;

                case "guild_role_create":
                    gid = (ulong)dat["guild_id"];
                    await OnGuildRoleCreateEventAsync(dat["role"].ToObject<DiscordRole>(), this._guilds[gid]);
                    break;

                case "guild_role_update":
                    gid = (ulong)dat["guild_id"];
                    await OnGuildRoleUpdateEventAsync(dat["role"].ToObject<DiscordRole>(), this._guilds[gid]);
                    break;

                case "guild_role_delete":
                    gid = (ulong)dat["guild_id"];
                    await OnGuildRoleDeleteEventAsync((ulong)dat["role_id"], this._guilds[gid]);
                    break;

                case "message_create":
                    await OnMessageCreateEventAsync(dat.ToObject<DiscordMessage>(), dat["author"].ToObject<TransportUser>());
                    break;

                case "message_update":
                    await OnMessageUpdateEventAsync(dat.ToObject<DiscordMessage>(), dat["author"] != null ? dat["author"].ToObject<TransportUser>() : null);
                    break;

                case "message_delete":
                    await OnMessageDeleteEventAsync((ulong)dat["id"], this.InternalGetCachedChannel((ulong)dat["channel_id"]));
                    break;

                case "message_delete_bulk":
                    await OnMessageBulkDeleteEventAsync(dat["ids"].ToObject<IEnumerable<ulong>>(), this.InternalGetCachedChannel((ulong)dat["channel_id"]));
                    break;

                case "presence_update":
                    await OnPresenceUpdateEventAsync(dat.ToObject<DiscordPresence>(), dat.ToObject<PresenceUpdateEventArgs>());
                    break;

                case "typing_start":
                    cid = (ulong)dat["channel_id"];
                    await OnTypingStartEventAsync((ulong)dat["user_id"], this.InternalGetCachedChannel(cid), Utils.GetTimestamp((long)dat["timestamp"]));
                    break;

                case "user_settings_update":
                    await OnUserSettingsUpdateEventAsync(dat.ToObject<TransportUser>());
                    break;

                case "user_update":
                    await OnUserUpdateEventAsync(dat.ToObject<TransportUser>());
                    break;

                case "voice_state_update":
                    await OnVoiceStateUpdateEventAsync(dat.ToObject<DiscordVoiceState>());
                    break;

                case "voice_server_update":
                    gid = (ulong)dat["guild_id"];
                    await OnVoiceServerUpdateEventAsync((string)dat["endpoint"], (string)dat["token"], this._guilds[gid]);
                    break;

                case "message_reaction_add":
                    cid = (ulong)dat["channel_id"];
                    await OnMessageReactionAddAsync((ulong)dat["user_id"], (ulong)dat["message_id"], this.InternalGetCachedChannel(cid), dat["emoji"].ToObject<DiscordEmoji>());
                    break;

                case "message_reaction_remove":
                    cid = (ulong)dat["channel_id"];
                    await OnMessageReactionRemoveAsync((ulong)dat["user_id"], (ulong)dat["message_id"], this.InternalGetCachedChannel(cid), dat["emoji"].ToObject<DiscordEmoji>());
                    break;

                case "message_reaction_remove_all":
                    cid = (ulong)dat["channel_id"];
                    await OnMessageReactionRemoveAllAsync((ulong)dat["message_id"], this.InternalGetCachedChannel(cid));
                    break;

                case "webhooks_update":
                    gid = (ulong)dat["guild_id"];
                    cid = (ulong)dat["channel_id"];
                    await OnWebhooksUpdateAsync(this._guilds[gid]._channels.FirstOrDefault(xc => xc.Id == cid), this._guilds[gid]);
                    break;

                default:
                    await OnUnknownEventAsync(payload);
                    DebugLogger.LogMessage(LogLevel.Warning, "Websocket", $"Unknown event: {payload.EventName}\n{payload.Data}", DateTime.Now);
                    break;
            }
        }

        #region Events
        internal async Task OnReadyEventAsync(ReadyPayload ready, JArray raw_guilds)
        {
            ready.CurrentUser.Discord = this;

            this._gateway_version = ready.GatewayVersion;
            this._current_user = ready.CurrentUser;
            this._private_channels = ready.DmChannels.Select(xdc => { xdc.Discord = this; if (this.config.MessageCacheSize > 0) xdc.MessageCache = new RingBuffer<DiscordMessage>(this.config.MessageCacheSize); return xdc; }).ToList();
            this._session_id = ready.SessionId;

            var raw_guild_index = raw_guilds.ToDictionary(xt => (ulong)xt["id"], xt => (JObject)xt);
            this._guilds = ready.Guilds
                .Select(xg =>
                {
                    xg.Discord = this;

                    if (xg._channels == null)
                        xg._channels = new List<DiscordChannel>();

                    foreach (var xc in xg.Channels)
                    {
                        xc.GuildId = xg.Id;
                        xc.Discord = this;
                        if (xc.Type == ChannelType.Text)
                            xc.MessageCache = xc.MessageCache ?? (this.config.MessageCacheSize > 0 ? new RingBuffer<DiscordMessage>(this.config.MessageCacheSize) : null);
                    }

                    if (xg._roles == null)
                        xg._roles = new List<DiscordRole>();

                    foreach (var xr in xg.Roles)
                        xr.Discord = this;

                    var raw_guild = raw_guild_index[xg.Id];
                    var raw_members = raw_guild["members"];
                    xg._members = raw_members == null ? new List<DiscordMember>() : raw_guild["members"].ToObject<IEnumerable<TransportMember>>()
                        .Select(xtm => new DiscordMember(xtm) { Discord = this, _guild_id = xg.Id })
                        .ToList();

                    if (xg._emojis == null)
                        xg._emojis = new List<DiscordEmoji>();

                    foreach (var xe in xg.Emojis)
                        xe.Discord = this;

                    if (xg._presences == null)
                        xg._presences = new List<DiscordPresence>();

                    foreach (var xp in xg.Presences)
                        xp.Discord = this;

                    if (xg._voice_states == null)
                        xg._voice_states = new List<DiscordVoiceState>();

                    foreach (var xvs in xg.VoiceStates)
                        xvs.Discord = this;

                    return xg;
                }).ToDictionary(xg => xg.Id, xg => xg);

            if (this.config.TokenType == TokenType.User)
                await this.SendGuildSyncAsync();

            await this._ready.InvokeAsync(new ReadyEventArgs(this));
        }

        internal Task OnResumedAsync()
        {
            this.DebugLogger.LogMessage(LogLevel.Info, "DSharpPlus", "Session resumed.", DateTime.Now);
            return Task.Delay(0);
        }

        internal async Task OnChannelCreateEventAsync(DiscordChannel channel)
        {
            channel.Discord = this;

            if (this.config.MessageCacheSize > 0)
                channel.MessageCache = new RingBuffer<DiscordMessage>(this.config.MessageCacheSize);

            if (channel.IsPrivate)
            {
                var chn = channel as DiscordDmChannel;

                _private_channels.Add(chn);

                await this._dm_channel_created.InvokeAsync(new DmChannelCreateEventArgs(this) { Channel = chn });
            }
            else
            {
                channel.Discord = this;

                _guilds[channel.GuildId]._channels.Add(channel);

                await this._channel_created.InvokeAsync(new ChannelCreateEventArgs(this) { Channel = channel, Guild = channel.Guild });
            }
        }

        internal async Task OnChannelUpdateEventAsync(DiscordChannel channel)
        {
            channel.Discord = this;

            var gld = channel.Guild;

            var channel_new = this.InternalGetCachedChannel(channel.Id);
            var channel_old = null as DiscordChannel;

            if (channel_new != null)
                channel_old = new DiscordChannel
                {
                    Bitrate = channel_new.Bitrate,
                    Discord = this,
                    GuildId = channel_new.GuildId,
                    Id = channel_new.Id,
                    IsPrivate = channel_new.IsPrivate,
                    LastMessageId = channel_new.LastMessageId,
                    Name = channel_new.Name,
                    _permission_overwrites = channel_new._permission_overwrites,
                    Position = channel_new.Position,
                    Topic = channel_new.Topic,
                    _type = channel_new._type,
                    UserLimit = channel_new.UserLimit
                };
            else
                gld._channels.Add(channel);

            channel_new.Bitrate = channel.Bitrate;
            channel_new.Name = channel.Name;
            channel_new._permission_overwrites = channel._permission_overwrites;
            channel_new.Position = channel.Position;
            channel_new.Topic = channel.Topic;
            channel_new.UserLimit = channel.UserLimit;

            await this._channel_updated.InvokeAsync(new ChannelUpdateEventArgs(this) { ChannelAfter = channel_new, Guild = gld, ChannelBefore = channel_old });
        }

        internal async Task OnChannelDeleteEventAsync(DiscordChannel channel)
        {
            channel.Discord = this;

            if (channel.IsPrivate)
            {
                var chn = channel as DiscordDmChannel;

                var index = this._private_channels.FindIndex(xc => xc.Id == chn.Id);
                chn = this._private_channels[index];
                this._private_channels.RemoveAt(index);

                await this._dm_channel_deleted.InvokeAsync(new DmChannelDeleteEventArgs(this) { Channel = chn });
            }
            else
            {
                var gld = channel.Guild;
                var index = gld._channels.FindIndex(xc => xc.Id == channel.Id);
                channel = gld._channels[index];
                gld._channels.RemoveAt(index);

                await this._channel_deleted.InvokeAsync(new ChannelDeleteEventArgs(this) { Channel = channel, Guild = gld });
            }
        }

        internal async Task OnChannelPinsUpdate(DiscordChannel channel, DateTimeOffset last_pin_timestamp)
        {
            var ea = new ChannelPinsUpdateEventArgs(this)
            {
                Channel = channel,
                LastPinTimestamp = last_pin_timestamp
            };
            await this._channel_pins_updated.InvokeAsync(ea);
        }

        internal async Task OnGuildCreateEventAsync(DiscordGuild guild, JArray raw_members)
        {
            var exists = this._guilds.ContainsKey(guild.Id);

            guild.Discord = this;
            guild.IsUnavailable = false;
            var event_guild = guild;
            if (exists)
                guild = this._guilds[event_guild.Id];

            if (guild._channels == null)
                guild._channels = new List<DiscordChannel>();
            if (guild._roles == null)
                guild._roles = new List<DiscordRole>();
            if (guild._emojis == null)
                guild._emojis = new List<DiscordEmoji>();
            if (guild._presences == null)
                guild._presences = new List<DiscordPresence>();
            if (guild._voice_states == null)
                guild._voice_states = new List<DiscordVoiceState>();
            if (guild._members == null)
                guild._members = new List<DiscordMember>();

            this.UpdateCachedGuild(event_guild, raw_members);

            guild.JoinedAt = event_guild.JoinedAt;
            guild.IsLarge = event_guild.IsLarge;
            guild.MemberCount = Math.Max(event_guild.MemberCount, guild._members.Count);
            guild.IsUnavailable = event_guild.IsUnavailable;
            guild._voice_states.AddRange(event_guild._voice_states);

            foreach (var xc in guild._channels)
            {
                xc.GuildId = guild.Id;
                xc.Discord = this;
                if (xc.Type == ChannelType.Text)
                    xc.MessageCache = xc.MessageCache ?? (this.config.MessageCacheSize > 0 ? new RingBuffer<DiscordMessage>(this.config.MessageCacheSize) : null);
            }
            foreach (var xe in guild._emojis)
                xe.Discord = this;
            foreach (var xp in guild._presences)
                xp.Discord = this;
            foreach (var xvs in guild._voice_states)
                xvs.Discord = this;
            foreach (var xr in guild._roles)
                xr.Discord = this;

            if (exists)
                await this._guild_available.InvokeAsync(new GuildCreateEventArgs(this) { Guild = guild });
            else
                await this._guild_created.InvokeAsync(new GuildCreateEventArgs(this) { Guild = guild });
        }

        internal async Task OnGuildUpdateEventAsync(DiscordGuild guild, JArray raw_members)
        {
            if (!this._guilds.ContainsKey(guild.Id))
                return;

            guild.Discord = this;
            guild.IsUnavailable = false;
            var event_guild = guild;
            guild = this._guilds[event_guild.Id];

            if (guild._channels == null)
                guild._channels = new List<DiscordChannel>();
            if (guild._roles == null)
                guild._roles = new List<DiscordRole>();
            if (guild._emojis == null)
                guild._emojis = new List<DiscordEmoji>();
            if (guild._presences == null)
                guild._presences = new List<DiscordPresence>();
            if (guild._voice_states == null)
                guild._voice_states = new List<DiscordVoiceState>();
            if (guild._members == null)
                guild._members = new List<DiscordMember>();

            this.UpdateCachedGuild(event_guild, raw_members);

            foreach (var xc in guild._channels)
            {
                xc.GuildId = guild.Id;
                xc.Discord = this;
                if (xc.Type == ChannelType.Text)
                    xc.MessageCache = xc.MessageCache ?? (this.config.MessageCacheSize > 0 ? new RingBuffer<DiscordMessage>(this.config.MessageCacheSize) : null);
            }
            foreach (var xe in guild._emojis)
                xe.Discord = this;
            foreach (var xp in guild._presences)
                xp.Discord = this;
            foreach (var xvs in guild._voice_states)
                xvs.Discord = this;
            foreach (var xr in guild._roles)
                xr.Discord = this;

            await this._guild_updated.InvokeAsync(new GuildUpdateEventArgs(this) { Guild = guild });
        }

        internal async Task OnGuildDeleteEventAsync(DiscordGuild guild, JArray raw_members)
        {
            if (!this._guilds.ContainsKey(guild.Id))
                return;

            var gld = this._guilds[guild.Id];
            if (guild.IsUnavailable)
            {
                gld.IsUnavailable = true;

                await this._guild_unavailable.InvokeAsync(new GuildDeleteEventArgs(this) { Guild = guild, Unavailable = true });
            }
            else
            {
                _guilds.Remove(guild.Id);

                await this._guild_deleted.InvokeAsync(new GuildDeleteEventArgs(this) { Guild = gld });
            }
        }

        internal async Task OnGuildSyncEventAsync(DiscordGuild guild, bool is_large, JArray raw_members, IEnumerable<DiscordPresence> presences)
        {
<<<<<<< HEAD
            guild.IsSynced = true;
            guild.Large = is_large;
=======
            guild.IsLarge = is_large;
>>>>>>> 43c028a3

            presences = presences.Select(xp => { xp.Discord = this; return xp; });
            guild._presences.AddRange(presences);

            this.UpdateCachedGuild(guild, raw_members);

            await this._guild_available.InvokeAsync(new GuildCreateEventArgs(this) { Guild = guild });
        }

        internal async Task OnPresenceUpdateEventAsync(DiscordPresence presence, PresenceUpdateEventArgs ea)
        {
            presence.Discord = this;
            var old = null as DiscordPresence;

            if (presence.GuildId != 0)
            {
                // guild presence

                var index = presence.Guild._presences.FindIndex(xp => xp.InternalUser.Id == presence.InternalUser.Id);
                if (index > -1)
                {
                    old = presence.Guild._presences[index];
                    presence.Guild._presences[index] = presence;
                }
                else
                    presence.Guild._presences.Add(presence);
            }
            else
            {
                old = this._presences[presence.InternalUser.Id];
            }

            this._presences[presence.InternalUser.Id] = presence;

            ea.Client = this;
            ea.PresenceBefore = old;

            await this._presence_update.InvokeAsync(ea);
        }

        internal async Task OnGuildBanAddEventAsync(DiscordUser user, DiscordGuild guild)
        {
            var mbr = guild.Members.FirstOrDefault(xm => xm.Id == user.Id) ?? new DiscordMember(user) { Discord = this, _guild_id = guild.Id };
            var ea = new GuildBanAddEventArgs(this)
            {
                Guild = guild,
                Member = mbr
            };
            await this._guild_ban_add.InvokeAsync(ea);
        }

        internal async Task OnGuildBanRemoveEventAsync(DiscordUser user, DiscordGuild guild)
        {
            var mbr = guild.Members.FirstOrDefault(xm => xm.Id == user.Id) ?? new DiscordMember(user) { Discord = this, _guild_id = guild.Id };
            var ea = new GuildBanRemoveEventArgs(this)
            {
                Guild = guild,
                Member = mbr
            };
            await this._guild_ban_remove.InvokeAsync(ea);
        }

        internal async Task OnGuildEmojisUpdateEventAsync(DiscordGuild guild, IEnumerable<DiscordEmoji> new_emojis)
        {
            var old_emojis = new List<DiscordEmoji>(guild._emojis);
            guild._emojis.Clear();
            guild._emojis.AddRange(new_emojis.Select(xe => { xe.Discord = this; return xe; }));
            var ea = new GuildEmojisUpdateEventArgs(this)
            {
                Guild = guild,
                EmojisAfter = guild.Emojis,
                EmojisBefore = new ReadOnlyCollection<DiscordEmoji>(old_emojis)
            };
            await this._guild_emojis_update.InvokeAsync(ea);
        }

        internal async Task OnGuildIntegrationsUpdateEventAsync(DiscordGuild guild)
        {
            var ea = new GuildIntegrationsUpdateEventArgs(this)
            {
                Guild = guild
            };
            await this._guild_integrations_update.InvokeAsync(ea);
        }

        internal async Task OnGuildMemberAddEventAsync(TransportMember member, DiscordGuild guild)
        {
            var mbr = new DiscordMember(member)
            {
                Discord = this,
                _guild_id = guild.Id
            };

            guild._members.Add(mbr);
            guild.MemberCount++;

            var ea = new GuildMemberAddEventArgs(this)
            {
                Guild = guild,
                Member = mbr
            };
            await this._guild_member_add.InvokeAsync(ea);
        }

        internal async Task OnGuildMemberRemoveEventAsync(TransportUser user, DiscordGuild guild)
        {
            var mbr = guild.Members.FirstOrDefault(xm => xm.Id == user.Id) ?? new DiscordMember(new DiscordUser(user)) { Discord = this, _guild_id = guild.Id };

            var index = guild._members.FindIndex(xm => xm.Id == mbr.Id);
            if (index > -1)
                guild._members.RemoveAt(index);
            guild.MemberCount--;

            var ea = new GuildMemberRemoveEventArgs(this)
            {
                Guild = guild,
                Member = mbr
            };
            await this._guild_member_remove.InvokeAsync(ea);
        }

        internal async Task OnGuildMemberUpdateEventAsync(TransportUser user, DiscordGuild guild, IEnumerable<ulong> roles, string nick)
        {
            var mbr = guild.Members.FirstOrDefault(xm => xm.Id == user.Id) ?? new DiscordMember(new DiscordUser(user)) { Discord = this, _guild_id = guild.Id };

            var nick_old = mbr.Nickname;
            var roles_old = new ReadOnlyCollection<DiscordRole>(new List<DiscordRole>(mbr.Roles));

            mbr.Nickname = nick;
            mbr._role_ids.Clear();
            mbr._role_ids.AddRange(roles);

            var ea = new GuildMemberUpdateEventArgs(this)
            {
                Guild = guild,
                Member = mbr,

                NicknameAfter = mbr.Nickname,
                RolesAfter = new ReadOnlyCollection<DiscordRole>(new List<DiscordRole>(mbr.Roles)),

                NicknameBefore = nick_old,
                RolesBefore = roles_old
            };
            await this._guild_member_update.InvokeAsync(ea);
        }

        internal async Task OnGuildRoleCreateEventAsync(DiscordRole role, DiscordGuild guild)
        {
            role.Discord = this;
            guild._roles.Add(role);

            var ea = new GuildRoleCreateEventArgs(this)
            {
                Guild = guild,
                Role = role
            };
            await this._guild_role_create.InvokeAsync(ea);
        }

        internal async Task OnGuildRoleUpdateEventAsync(DiscordRole role, DiscordGuild guild)
        {
            var role_new = guild.Roles.FirstOrDefault(xr => xr.Id == role.Id);
            var role_old = new DiscordRole
            {
                Color = role_new.Color,
                Discord = this,
                Hoist = role_new.Hoist,
                Id = role_new.Id,
                Managed = role_new.Managed,
                Mentionable = role_new.Managed,
                Name = role_new.Name,
                Permissions = role_new.Permissions,
                Position = role_new.Position
            };

            role_new.Color = role.Color;
            role_new.Hoist = role.Hoist;
            role_new.Managed = role.Managed;
            role_new.Mentionable = role.Mentionable;
            role_new.Name = role.Name;
            role_new.Permissions = role.Permissions;
            role_new.Position = role.Position;

            var ea = new GuildRoleUpdateEventArgs(this)
            {
                Guild = guild,
                RoleAfter = role_new,
                RoleBefore = role_old
            };
            await this._guild_role_update.InvokeAsync(ea);
        }

        internal async Task OnGuildRoleDeleteEventAsync(ulong role_id, DiscordGuild guild)
        {
            var index = guild._roles.FindIndex(xr => xr.Id == role_id);
            var role = guild._roles[index];
            guild._roles.RemoveAt(index);

            var ea = new GuildRoleDeleteEventArgs(this)
            {
                Guild = guild,
                Role = role
            };
            await this._guild_role_delete.InvokeAsync(ea);
        }

        internal async Task OnMessageCreateEventAsync(DiscordMessage message, TransportUser author)
        {
            message.Discord = this;

            if (message.Channel == null)
                DebugLogger.LogMessage(LogLevel.Warning, "Event", "Could not find channel last message belonged to", DateTime.Now);
            else
                message.Channel.LastMessageId = message.Id;

            var guild = message.Channel?.Guild;

            if (guild != null)
                message.Author = guild.Members.FirstOrDefault(xm => xm.Id == author.Id) ?? new DiscordMember(new DiscordUser(author)) { Discord = this, _guild_id = guild.Id };
            else
                message.Author = this.InternalGetCachedUser(author.Id) ?? new DiscordUser(author) { Discord = this };

            var mentioned_users = new List<DiscordUser>();
            var mentioned_roles = guild != null ? new List<DiscordRole>() : null;
            var mentioned_channels = guild != null ? new List<DiscordChannel>() : null;

            if (!string.IsNullOrWhiteSpace(message.Content))
            {
                if (guild != null)
                {
                    mentioned_users = Utils.GetUserMentions(message).Select(xid => guild._members.FirstOrDefault(xm => xm.Id == xid)).Cast<DiscordUser>().ToList();
                    mentioned_roles = Utils.GetRoleMentions(message).Select(xid => guild._roles.FirstOrDefault(xr => xr.Id == xid)).ToList();
                    mentioned_channels = Utils.GetChannelMentions(message).Select(xid => guild._channels.FirstOrDefault(xc => xc.Id == xid)).ToList();
                }
                else
                {
                    mentioned_users = Utils.GetUserMentions(message).Select(xid => this.InternalGetCachedUser(xid)).ToList();
                }
            }

            message._mentioned_users = mentioned_users;
            message._mentioned_roles = mentioned_roles;
            message._mentioned_channels = mentioned_channels;

            if (message._reactions == null)
                message._reactions = new List<DiscordReaction>();
            foreach (var xr in message._reactions)
                xr.Emoji.Discord = this;

            if (this.config.MessageCacheSize > 0 && message.Channel != null)
                message.Channel.MessageCache.Add(message);

            MessageCreateEventArgs ea = new MessageCreateEventArgs(this)
            {
                Message = message,

                MentionedUsers = new ReadOnlyCollection<DiscordUser>(mentioned_users),
                MentionedRoles = mentioned_roles != null ? new ReadOnlyCollection<DiscordRole>(mentioned_roles) : null,
                MentionedChannels = mentioned_channels != null ? new ReadOnlyCollection<DiscordChannel>(mentioned_channels) : null
            };
            await this._message_created.InvokeAsync(ea);
        }

        internal async Task OnMessageUpdateEventAsync(DiscordMessage message, TransportUser author)
        {
            DiscordGuild guild = null;

            message.Discord = this;
            var event_message = message;

            if (this.config.MessageCacheSize > 0 && message.Channel?.MessageCache.TryGet(xm => xm.Id == event_message.Id, out message) != true)
            {
                message = event_message;
                guild = message.Channel?.Guild;

                if (author != null)
                {
                    if (guild != null)
                        message.Author = guild.Members.FirstOrDefault(xm => xm.Id == author.Id) ?? new DiscordMember(new DiscordUser(author)) { Discord = this, _guild_id = guild.Id };
                    else
                        message.Author = this.InternalGetCachedUser(author.Id) ?? new DiscordUser(author) { Discord = this };
                }

                if (message._reactions == null)
                    message._reactions = new List<DiscordReaction>();
                foreach (var xr in message._reactions)
                    xr.Emoji.Discord = this;
            }
            else
            {
                guild = message.Channel?.Guild;
                message.EditedTimestampRaw = event_message.EditedTimestampRaw;
                message.Content = event_message.Content;
                message._embeds.Clear();
                message._embeds.AddRange(event_message._embeds);
                message.Pinned = event_message.Pinned;
                message.IsTTS = event_message.IsTTS;
            }

            var mentioned_users = new List<DiscordUser>();
            var mentioned_roles = guild != null ? new List<DiscordRole>() : null;
            var mentioned_channels = guild != null ? new List<DiscordChannel>() : null;

            if (!string.IsNullOrWhiteSpace(message.Content))
            {
                if (guild != null)
                {
                    mentioned_users = Utils.GetUserMentions(message).Select(xid => guild._members.FirstOrDefault(xm => xm.Id == xid)).Cast<DiscordUser>().ToList();
                    mentioned_roles = Utils.GetRoleMentions(message).Select(xid => guild._roles.FirstOrDefault(xr => xr.Id == xid)).ToList();
                    mentioned_channels = Utils.GetChannelMentions(message).Select(xid => guild._channels.FirstOrDefault(xc => xc.Id == xid)).ToList();
                }
                else
                {
                    mentioned_users = Utils.GetUserMentions(message).Select(xid => this.InternalGetCachedUser(xid)).ToList();
                }
            }

            message._mentioned_users = mentioned_users;
            message._mentioned_roles = mentioned_roles;
            message._mentioned_channels = mentioned_channels;

            var ea = new MessageUpdateEventArgs(this)
            {
                Message = message,

                MentionedUsers = new ReadOnlyCollection<DiscordUser>(mentioned_users),
                MentionedRoles = mentioned_roles != null ? new ReadOnlyCollection<DiscordRole>(mentioned_roles) : null,
                MentionedChannels = mentioned_channels != null ? new ReadOnlyCollection<DiscordChannel>(mentioned_channels) : null
            };
            await this._message_update.InvokeAsync(ea);
        }

        internal async Task OnMessageDeleteEventAsync(ulong message_id, DiscordChannel channel)
        {
            if (this.config.MessageCacheSize == 0 || !channel.MessageCache.TryGet(xm => xm.Id == message_id, out var msg))
            {
                msg = new DiscordMessage { Id = message_id, Discord = this };
            }
            if (this.config.MessageCacheSize > 0)
                channel.MessageCache.Remove(xm => xm.Id == msg.Id);

            var ea = new MessageDeleteEventArgs(this)
            {
                Channel = channel,
                Message = msg
            };
            await this._message_delete.InvokeAsync(ea);
        }

        internal async Task OnMessageBulkDeleteEventAsync(IEnumerable<ulong> message_ids, DiscordChannel channel)
        {
            var msgs = new List<DiscordMessage>(message_ids.Count());
            foreach (var message_id in message_ids)
            {
                DiscordMessage msg = null;
                if (this.config.MessageCacheSize > 0 && !channel.MessageCache.TryGet(xm => xm.Id == message_id, out msg))
                {
                    msg = new DiscordMessage { Id = message_id, Discord = this };
                }
                if (this.config.MessageCacheSize > 0)
                    channel.MessageCache.Remove(xm => xm.Id == msg.Id);
                msgs.Add(msg);
            }

            var ea = new MessageBulkDeleteEventArgs(this)
            {
                Channel = channel,
                Messages = new ReadOnlyCollection<DiscordMessage>(msgs)
            };
            await this._message_bulk_delete.InvokeAsync(ea);
        }

        internal async Task OnTypingStartEventAsync(ulong user_id, DiscordChannel channel, DateTimeOffset started)
        {
            var usr = channel.Guild != null ? channel.Guild.Members.FirstOrDefault(xm => xm.Id == user_id) : this.InternalGetCachedUser(user_id);

            var ea = new TypingStartEventArgs(this)
            {
                Channel = channel,
                User = usr,
                StartedAt = started
            };
            await this._typing_start.InvokeAsync(ea);
        }

        internal async Task OnUserSettingsUpdateEventAsync(TransportUser user)
        {
            var usr = new DiscordUser(user) { Discord = this };

            var ea = new UserSettingsUpdateEventArgs(this)
            {
                User = usr
            };
            await this._user_settings_update.InvokeAsync(ea);
        }

        internal async Task OnUserUpdateEventAsync(TransportUser user)
        {
            var usr_old = new DiscordUser
            {
                AvatarHash = this._current_user.AvatarHash,
                Discord = this,
                DiscriminatorInt = this._current_user.DiscriminatorInt,
                Email = this._current_user.Email,
                Id = this._current_user.Id,
                IsBot = this._current_user.IsBot,
                MfaEnabled = this._current_user.MfaEnabled,
                Username = this._current_user.Username,
                Verified = this._current_user.Verified
            };

            this._current_user.AvatarHash = user.AvatarHash;
            this._current_user.DiscriminatorInt = user.DiscriminatorInt;
            this._current_user.Email = user.Email;
            this._current_user.Id = user.Id;
            this._current_user.IsBot = user.IsBot;
            this._current_user.MfaEnabled = user.MfaEnabled;
            this._current_user.Username = user.Username;
            this._current_user.Verified = user.Verified;

            var ea = new UserUpdateEventArgs(this)
            {
                UserAfter = this.CurrentUser,
                UserBefore = usr_old
            };
            await this._user_update.InvokeAsync(ea);
        }

        internal async Task OnVoiceStateUpdateEventAsync(DiscordVoiceState voice_state)
        {
            voice_state.Discord = this;

            var index = voice_state.Guild._voice_states.FindIndex(xvs => xvs.UserId == voice_state.UserId);
            if (index < 0)
                voice_state.Guild._voice_states.Add(voice_state);
            else
                voice_state.Guild._voice_states[index] = voice_state;

            var ea = new VoiceStateUpdateEventArgs(this)
            {
                Guild = voice_state.Guild,
                Channel = voice_state.Channel,
                User = voice_state.User,
                SessionId = voice_state.SessionId
            };
            await this._voice_state_update.InvokeAsync(ea);
        }

        internal async Task OnVoiceServerUpdateEventAsync(string endpoint, string token, DiscordGuild guild)
        {
            var ea = new VoiceServerUpdateEventArgs(this)
            {
                Endpoint = endpoint,
                VoiceToken = token,
                Guild = guild
            };
            await this._voice_server_update.InvokeAsync(ea);
        }

        internal async Task OnGuildMembersChunkEventAsync(IEnumerable<TransportMember> members, DiscordGuild guild)
        {
            var ids = guild.Members.Select(xm => xm.Id);
            var mbrs = members.Select(xtm => new DiscordMember(xtm) { Discord = this, _guild_id = guild.Id })
                .Where(xm => !ids.Contains(xm.Id));

            guild._members.AddRange(mbrs);
            guild.MemberCount = guild._members.Count;

            var ea = new GuildMembersChunkEventArgs(this)
            {
                Guild = guild,
                Members = new ReadOnlyCollection<DiscordMember>(new List<DiscordMember>(mbrs))
            };
            await this._guild_members_chunk.InvokeAsync(ea);
        }

        internal async Task OnUnknownEventAsync(GatewayPayload payload)
        {
            var ea = new UnknownEventArgs(this) { EventName = payload.EventName, Json = (payload.Data as JObject)?.ToString() };
            await this._unknown_event.InvokeAsync(ea);
        }

        internal async Task OnMessageReactionAddAsync(ulong user_id, ulong message_id, DiscordChannel channel, DiscordEmoji emoji)
        {
            emoji.Discord = this;

            var usr = null as DiscordUser;
            if (channel.Guild != null)
                usr = channel.Guild._members.FirstOrDefault(xm => xm.Id == user_id) ?? await this._rest_client.InternalGetGuildMemberAsync(channel.Guild.Id, user_id);
            else
                usr = this.InternalGetCachedUser(user_id) ?? await this._rest_client.InternalGetUserAsync(user_id);

            DiscordMessage msg = null;
            if (this.config.MessageCacheSize == 0 || !channel.MessageCache.TryGet(xm => xm.Id == message_id, out msg))
                msg = new DiscordMessage { Id = message_id, Discord = this };

            var ea = new MessageReactionAddEventArgs(this)
            {
                Message = msg,
                Channel = channel,
                User = usr,
                Emoji = emoji
            };
            await this._message_reaction_add.InvokeAsync(ea);
        }

        internal async Task OnMessageReactionRemoveAsync(ulong user_id, ulong message_id, DiscordChannel channel, DiscordEmoji emoji)
        {
            emoji.Discord = this;

            var usr = null as DiscordUser;
            if (channel.Guild != null)
                usr = channel.Guild._members.FirstOrDefault(xm => xm.Id == user_id) ?? await this._rest_client.InternalGetGuildMemberAsync(channel.Guild.Id, user_id);
            else
                usr = this.InternalGetCachedUser(user_id) ?? await this._rest_client.InternalGetUserAsync(user_id);

            DiscordMessage msg = null;
            if (this.config.MessageCacheSize == 0 || !channel.MessageCache.TryGet(xm => xm.Id == message_id, out msg))
                msg = new DiscordMessage { Id = message_id, Discord = this };

            var ea = new MessageReactionRemoveEventArgs(this)
            {
                Message = msg,
                Channel = channel,
                User = usr,
                Emoji = emoji
            };
            await this._message_reaction_remove.InvokeAsync(ea);
        }

        internal async Task OnMessageReactionRemoveAllAsync(ulong message_id, DiscordChannel channel)
        {
            DiscordMessage msg = null;
            if (this.config.MessageCacheSize == 0 || !channel.MessageCache.TryGet(xm => xm.Id == message_id, out msg))
                msg = new DiscordMessage { Id = message_id, Discord = this };

            var ea = new MessageReactionRemoveAllEventArgs(this)
            {
                Message = msg,
                Channel = channel
            };
            await this._message_reaction_remove_all.InvokeAsync(ea);
        }

        internal async Task OnWebhooksUpdateAsync(DiscordChannel channel, DiscordGuild guild)
        {
            var ea = new WebhooksUpdateEventArgs(this)
            {
                Channel = channel,
                Guild = guild
            };
            await this._webhooks_update.InvokeAsync(ea);
        }
        #endregion

        internal async Task OnHeartbeatAsync(long seq)
        {
            _debugLogger.LogMessage(LogLevel.Debug, "Websocket", "Received Heartbeat - Sending Ack.", DateTime.Now);
            await SendHeartbeatAsync(seq);
        }

        internal async Task OnReconnectAsync()
        {
            _debugLogger.LogMessage(LogLevel.Info, "Websocket", "Received OP 7 - Reconnect. ", DateTime.Now);

            await ReconnectAsync();
        }

        internal async Task OnInvalidateSessionAsync(bool data)
        {
            if (data)
            {
                _debugLogger.LogMessage(LogLevel.Debug, "Websocket", "Received true in OP 9 - Waiting a few second and sending resume again.", DateTime.Now);
                await Task.Delay(6000);
                await SendResumeAsync();
            }
            else
            {
                _debugLogger.LogMessage(LogLevel.Debug, "Websocket", "Received false in OP 9 - Starting a new session", DateTime.Now);
                _session_id = "";
                await SendIdentifyAsync();
            }
        }

        internal async Task OnHelloAsync(GatewayHello hello)
        {
            this._debugLogger.LogMessage(LogLevel.Debug, "Websocket", "Received OP 10 (HELLO) - Trying to either resume or identify", DateTime.Now);
            this._waiting_for_ack = false;
            this._heartbeat_interval = hello.HeartbeatInterval;
            this._heartbeat_task = new Task(StartHeartbeating, _cancel_token, TaskCreationOptions.LongRunning);
            this._heartbeat_task.Start();

            if (_session_id == "")
                await SendIdentifyAsync();
            else
                await SendResumeAsync();

            ConnectionSemaphore.Release();
        }

        internal async Task OnHeartbeatAckAsync()
        {
            _waiting_for_ack = false;

            this._sequence++;
            this.Ping = (int)(DateTime.Now - _last_heartbeat).TotalMilliseconds;
            _debugLogger.LogMessage(LogLevel.Debug, "Websocket", "Received WebSocket Heartbeat Ack", DateTime.Now);
            _debugLogger.LogMessage(LogLevel.Debug, "Websocket", $"Ping {this.Ping}ms", DateTime.Now);
            HeartBeatEventArgs args = new HeartBeatEventArgs(this)
            {
                Ping = this.Ping,
                Timestamp = DateTimeOffset.Now
            };

            await _heartbeated.InvokeAsync(args);
        }

        //internal async Task StartHeartbeatingAsync()
        internal void StartHeartbeating()
        {
            _debugLogger.LogMessage(LogLevel.Debug, "Websocket", "Starting Heartbeat", DateTime.Now);
            var token = this._cancel_token;
            try
            {
                while (true)
                {
                    SendHeartbeatAsync(this._sequence).GetAwaiter().GetResult();
                    Task.Delay(_heartbeat_interval, _cancel_token).GetAwaiter().GetResult();
                    token.ThrowIfCancellationRequested();
                }
            }
            catch (OperationCanceledException) { }
        }

        internal Task InternalUpdateStatusAsync(Game game, UserStatus? user_status, long? idle_since, bool afk)
        {
            if (game != null && game.Name != null && game.Name.Length > 128)
                throw new Exception("Game name can't be longer than 128 characters!");

            var status = new StatusUpdate
            {
                Game = game ?? new Game(),
                IdleSince = idle_since,
                IsAFK = afk,
                Status = user_status ?? UserStatus.Online
            };
            var status_update = new GatewayPayload
            {
                OpCode = GatewayOpCode.StatusUpdate,
                Data = status
            };
            var statusstr = JsonConvert.SerializeObject(status_update);

            this._websocket_client.SendMessage(statusstr);
            return Task.Delay(0);
        }

        internal Task SendHeartbeatAsync()
        {
            return this.SendHeartbeatAsync(_sequence);
        }

        internal async Task SendHeartbeatAsync(long seq)
        {
            if (_waiting_for_ack)
            {
                _debugLogger.LogMessage(LogLevel.Critical, "Websocket", "Missed a heartbeat ack. Reconnecting.", DateTime.Now);
                await ReconnectAsync();
            }

            _debugLogger.LogMessage(LogLevel.Debug, "Websocket", "Sending Heartbeat", DateTime.Now);
            var heartbeat = new GatewayPayload
            {
                OpCode = GatewayOpCode.Heartbeat,
                Data = seq
            };
            var heartbeat_str = JsonConvert.SerializeObject(heartbeat);
            _websocket_client.SendMessage(heartbeat_str);

            _last_heartbeat = DateTime.Now;
            _waiting_for_ack = true;
        }

        internal Task SendIdentifyAsync()
        {
            var identify = new GatewayIdentify
            {
                Token = Utils.GetFormattedToken(this),
                Compress = this.config.EnableCompression,
                LargeThreshold = this.config.LargeThreshold,
                ShardInfo = new ShardInfo
                {
                    ShardId = this.config.ShardId,
                    ShardCount = this.config.ShardCount
                }
            };
            var payload = new GatewayPayload
            {
                OpCode = GatewayOpCode.Identify,
                Data = identify
            };
            var payloadstr = JsonConvert.SerializeObject(payload);
            _websocket_client.SendMessage(payloadstr);
            return Task.Delay(0);
        }

        internal Task SendResumeAsync()
        {
            var resume = new GatewayResume
            {
                Token = Utils.GetFormattedToken(this),
                SessionId = this._session_id,
                SequenceNumber = this._sequence
            };
            var resume_payload = new GatewayPayload
            {
                OpCode = GatewayOpCode.Resume,
                Data = resume
            };
            var resumestr = JsonConvert.SerializeObject(resume_payload);

            _websocket_client.SendMessage(resumestr);
            return Task.Delay(0);
        }

        internal Task SendGuildSyncAsync()
        {
            var guild_sync = new GatewayPayload
            {
                OpCode = GatewayOpCode.GuildSync,
                Data = this._guilds.Values.Where(xg => !xg.IsSynced).Select(xg => xg.Id)
            };
            var guild_syncstr = JsonConvert.SerializeObject(guild_sync);

            this._websocket_client.SendMessage(guild_syncstr);
            return Task.Delay(0);
        }

        internal Task SendVoiceStateUpdateAsync(DiscordGuild guild, DiscordChannel channel, bool mute = false, bool deaf = false)
        {
            var vsu = new VoiceStateUpdate
            {
                GuildId = guild.Id,
                ChannelId = channel?.Id,
                Mute = mute,
                Deafen = deaf
            };
            var vsu_payload = new GatewayPayload
            {
                OpCode = GatewayOpCode.VoiceStateUpdate,
                Data = vsu
            };
            var vsustr = JsonConvert.SerializeObject(vsu_payload);

            _websocket_client.SendMessage(vsustr);
            return Task.Delay(0);
        }
        #endregion

        // LINQ :^)
        internal DiscordUser InternalGetCachedUser(ulong user_id) =>
            this.Guilds.Values.SelectMany(xg => xg.Members)
                .GroupBy(xm => xm.Id)
                .Select(xgrp => xgrp.First())
                .FirstOrDefault(xm => xm.Id == user_id);

        // LINQ :^)
        internal DiscordChannel InternalGetCachedChannel(ulong channel_id) =>
            this.Guilds.Values.SelectMany(xg => xg.Channels)
                .Concat(this._private_channels)
                .FirstOrDefault(xc => xc.Id == channel_id);

        internal void UpdateCachedGuild(DiscordGuild new_guild, JArray raw_members)
        {
            if (!this._guilds.ContainsKey(new_guild.Id))
                this._guilds[new_guild.Id] = new_guild;

            var guild = this._guilds[new_guild.Id];

            if (new_guild._channels != null && new_guild._channels.Any())
            {
                var _c = new_guild._channels.Where(xc => !guild._channels.Any(xxc => xxc.Id == xc.Id));
                guild._channels.AddRange(_c);
            }

            var _e = new_guild._emojis.Where(xe => !guild._emojis.Any(xxe => xxe.Id == xe.Id));
            guild._emojis.AddRange(_e);

            if (raw_members != null)
            {
                var _m = raw_members == null ? new List<DiscordMember>() : raw_members.ToObject<IEnumerable<TransportMember>>()
                    .Select(xtm => new DiscordMember(xtm) { Discord = this, _guild_id = guild.Id })
                    .Where(xm => !guild._members.Any(xxm => xxm.Id == xm.Id));
                guild._members.AddRange(_m);
            }

            if (new_guild._presences != null)
            {
                guild._presences.Clear();
                guild._presences.AddRange(new_guild._presences);
            }

            var _r = new_guild._roles.Where(xr => !guild._roles.Any(xxr => xxr.Id == xr.Id));
            guild._roles.AddRange(_r);

            guild.Name = new_guild.Name;
            guild.AfkChannelId = new_guild.AfkChannelId;
            guild.AfkTimeout = new_guild.AfkTimeout;
            guild.DefaultMessageNotifications = new_guild.DefaultMessageNotifications;
            guild.EmbedChannelId = new_guild.EmbedChannelId;
            guild.EmbedEnabled = new_guild.EmbedEnabled;
            guild.Features = new_guild.Features;
            guild.IconHash = new_guild.IconHash;
            guild.MfaLevel = new_guild.MfaLevel;
            guild.OwnerId = new_guild.OwnerId;
            guild.RegionId = new_guild.RegionId;
            guild.SplashHash = new_guild.SplashHash;
            guild.VerificationLevel = new_guild.VerificationLevel;

            // fields not sent for update:
            // - voice states
            // - guild.JoinedAt = new_guild.JoinedAt;
            // - guild.Large = new_guild.Large;
            // - guild.MemberCount = Math.Max(new_guild.MemberCount, guild._members.Count);
            // - guild.Unavailable = new_guild.Unavailable;
        }

        internal static Permissions InternalAddPermission(Permissions before, Permissions p)
        {
            Permissions after = before;
            after |= p;
            return after;
        }

        internal static Permissions InternalRemovePermission(Permissions before, Permissions p)
        {
            Permissions after = before;
            after &= ~p;
            return after;
        }

        ~DiscordClient()
        {
            Dispose();
        }

        private bool disposed;
        /// <summary>
        /// Disposes your DiscordClient.
        /// </summary>
        public async void Dispose()
        {
            if (disposed)
                return;

            GC.SuppressFinalize(this);

            await DisconnectAsync();

            _cancel_token_source.Cancel();
            _guilds = null;
            _heartbeat_task = null;
            _current_user = null;
            _modules = null;
            _private_channels = null;
            await _websocket_client.InternalDisconnectAsync(null);

            disposed = true;
        }
    }
}<|MERGE_RESOLUTION|>--- conflicted
+++ resolved
@@ -1466,12 +1466,8 @@
 
         internal async Task OnGuildSyncEventAsync(DiscordGuild guild, bool is_large, JArray raw_members, IEnumerable<DiscordPresence> presences)
         {
-<<<<<<< HEAD
             guild.IsSynced = true;
             guild.Large = is_large;
-=======
-            guild.IsLarge = is_large;
->>>>>>> 43c028a3
 
             presences = presences.Select(xp => { xp.Discord = this; return xp; });
             guild._presences.AddRange(presences);
